--- conflicted
+++ resolved
@@ -4,13 +4,10 @@
       "Bash(npm run build:*)",
       "Bash(npm run lint)",
       "Bash(npm install:*)",
-<<<<<<< HEAD
       "Bash(npm run start:dev:*)",
-      "Bash(curl:*)"
-=======
+      "Bash(curl:*)",
       "Bash(npm test)",
       "Bash(node:*)"
->>>>>>> 250c37cb
     ],
     "deny": [],
     "ask": []
